--- conflicted
+++ resolved
@@ -188,7 +188,7 @@
         public void open() throws DbException, TransactionAbortedException {
             // Do nothing if already open.
             if (itr == null) {
-            	nextPage = 0;
+                nextPage = 0;
                 findNext();
             }
         }
@@ -242,17 +242,12 @@
          */
         @Override
         public void rewind() throws DbException, TransactionAbortedException {
-<<<<<<< HEAD
             if (itr == null) {
                 throw new NoSuchElementException();
             }
 
-            nextPage = 0;
-            findNext();
-=======
-        	close();
+            close();
             open();
->>>>>>> 6152fac7
         }
 
         /**
